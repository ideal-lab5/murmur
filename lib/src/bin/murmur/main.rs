--- conflicted
+++ resolved
@@ -15,26 +15,9 @@
  */
 use clap::{Parser, Subcommand};
 use murmur_lib::{
-<<<<<<< HEAD
-    create, etf, etf::runtime_types::node_template_runtime::RuntimeCall::Balances, idn_connect,
-    prepare_execute, BlockNumber, MurmurStore,
-};
-use sp_core::crypto::Ss58Codec;
-use std::fs::File;
-use std::time::Instant;
-use subxt_core::config::Hasher;
-use subxt_signer::sr25519::dev;
-use thiserror::Error;
-
-
-use frame_support::{
-    BoundedVec,
-    traits::ConstU32,
-=======
     create,
     etf::{self, runtime_types::node_template_runtime::RuntimeCall::Balances},
     idn_connect, prepare_execute, BlockNumber, MurmurStore,
->>>>>>> 54f6b6ce
 };
 use sp_core::crypto::Ss58Codec;
 use std::fs::File;
@@ -57,7 +40,6 @@
     New(WalletCreationDetails),
     /// dispatch (proxy) a call to a murmur wallet
     Execute(WalletExecuteDetails),
-    Inspect(WalletInspectDetails),
 }
 
 #[derive(Parser)]
@@ -78,19 +60,8 @@
     seed: String,
     #[arg(long, short)]
     to: String,
-<<<<<<< HEAD
-    #[arg(short, long)]
-    amount: String,
-}
-
-#[derive(Parser)]
-struct WalletInspectDetails {
-    #[arg(long, short)]
-    name: String,
-=======
     #[arg(short, long, value_parser = clap::value_parser!(u128))]
     amount: u128,
->>>>>>> 54f6b6ce
 }
 
 #[derive(Error, Debug)]
@@ -159,14 +130,6 @@
             let from_ss58_sized: [u8; 32] =
                 bytes.try_into().map_err(|_| CLIError::InvalidRecipient)?;
             let to = subxt::utils::AccountId32::from(from_ss58_sized);
-<<<<<<< HEAD
-            let v: u128 = args
-                .amount
-                .split_whitespace()
-                .map(|r| r.replace('_', "").parse().unwrap())
-                .collect::<Vec<_>>()[0];
-=======
->>>>>>> 54f6b6ce
 
             let balance_transfer_call = Balances(etf::balances::Call::transfer_allow_death {
                 dest: subxt::utils::MultiAddress::<_, u32>::from(to),
@@ -191,39 +154,6 @@
                 .sign_and_submit_then_watch_default(&tx, &dev::alice())
                 .await;
         }
-<<<<<<< HEAD
-        Commands::Inspect(args) => {
-            // Build a storage query to access account information.
-            let account = dev::alice().public_key().into();
-            let storage_query = etf::storage().system().account(&account);
-            println!("{:?}", storage_query);
-
-            // // Use that query to `fetch` a result. This returns an `Option<_>`, which will be
-            // // `None` if no value exists at the given address. You can also use `fetch_default`
-            // // where applicable, which will return the default value if none exists.
-            // let result = client
-            //     .storage()
-            //     .at_latest()
-            //     .await?
-            //     .fetch(&storage_query)
-            //     .await?;
-
-            // let v = result.unwrap().data.free;
-            // println!("Alice: {v}");
-            // let blake2_hash =
-            //     subxt_core::config::substrate::BlakeTwo256::hash_of(&args.name.as_bytes().to_vec());
-            // println!("{:?}", blake2_hash);
-            // let who = BoundedVec(blake2_hash.0.to_vec());
-            // let who = BoundedVec(args.name.as_bytes().to_vec());
-            // let who = BoundedVec::<u8, ConstU32<32>>::truncate_from(args.name.as_bytes().to_vec());
-            // println!("{:?}", who);
-            // let query = etf::storage().murmur().registry(&who.into());
-            // println!("{:?}", query);
-            // let result = client.storage().at_latest().await?.fetch(&query).await?;
-            // println!("result {:?}", result);
-        }
-=======
->>>>>>> 54f6b6ce
     }
     println!("Elapsed time: {:.2?}", before.elapsed());
     Ok(())
