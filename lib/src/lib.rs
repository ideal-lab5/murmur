--- conflicted
+++ resolved
@@ -14,14 +14,7 @@
  * limitations under the License.
  */
 
-<<<<<<< HEAD
-use beefy::{known_payloads, Commitment, Payload};
-pub use etf::murmur::calls::types::{Create, Proxy};
-pub use etf::runtime_types::node_template_runtime::RuntimeCall;
-pub use etf::runtime_types::bounded_collections::bounded_vec::BoundedVec;
-=======
 use etf::runtime_types::bounded_collections::bounded_vec::BoundedVec;
->>>>>>> 54f6b6ce
 use murmur_core::types::{Identity, IdentityBuilder};
 use subxt::{
     backend::rpc::RpcClient, client::OnlineClient, config::SubstrateConfig, ext::codec::Encode,
@@ -39,17 +32,6 @@
     types::BlockNumber,
 };
 pub use subxt::tx::Payload as TxPayload;
-<<<<<<< HEAD
-use subxt::{
-    backend::rpc::RpcClient, 
-    client::OnlineClient, 
-    config::SubstrateConfig, 
-    ext::codec::Encode,
-};
-
-use w3f_bls::{DoublePublicKey, SerializableToBytes, TinyBLS377};
-=======
->>>>>>> 54f6b6ce
 
 // Generate an interface that we can use from the node's metadata.
 #[subxt::subxt(runtime_metadata_path = "artifacts/metadata.scale")]
