/*
 * Copyright 2024 by Ideal Labs, LLC
 *
 * Licensed under the Apache License, Version 2.0 (the "License");
 * you may not use this file except in compliance with the License.
 * You may obtain a copy of the License at
 *
 *     http://www.apache.org/licenses/LICENSE-2.0
 *
 * Unless required by applicable law or agreed to in writing, software
 * distributed under the License is distributed on an "AS IS" BASIS,
 * WITHOUT WARRANTIES OR CONDITIONS OF ANY KIND, either express or implied.
 * See the License for the specific language governing permissions and
 * limitations under the License.
 */

<<<<<<< HEAD
use alloc::{
    vec::Vec,
    string::String,
};
use totp_rs::{Secret, TOTP, Algorithm};
use zeroize::Zeroize;
=======
use alloc::{string::String, vec::Vec};
use totp_rs::{Algorithm, Secret, TOTP};
>>>>>>> 49f9d1e9

#[derive(Debug)]
pub enum OTPError {
	/// The secret size is too large
	InvalidSecret,
}

/// A block based otp generator
pub struct BOTPGenerator {
	/// The time-based otp generator
	totp: TOTP,
}

impl BOTPGenerator {
<<<<<<< HEAD
    /// Create a new BOTP generator with the given seed
    ///
    /// * `seed`: The seed used to generate OTP codes
    ///
    pub fn new(mut seed: Vec<u8>) -> Result<Self, OTPError> {
        let mut secret = Secret::Raw(seed.clone()).to_bytes()
            .map_err(|_| OTPError::InvalidSecret)?;
        seed.zeroize();
        let totp = TOTP::new(
            Algorithm::SHA256, // algorithm
            6,                 // num digits
            1,                 // skew
            1,                 // step
            secret.clone()             // secret
        ).map_err(|_| OTPError::InvalidSecret)?;
        secret.zeroize();
        Ok(BOTPGenerator { totp })
    }

    /// Generate an otp code
    ///
    /// * `block_height`: The block for which the code is valid
    ///
    pub fn generate(&self, block_height: u32) -> String {
        self.totp.generate(block_height as u64)
    }
=======
	/// Create a new BOTP generator with the given seed
	///
	/// * `seed`: The seed used to generate OTP codes
	pub fn new(seed: Vec<u8>) -> Result<Self, OTPError> {
		let secret = Secret::Raw(seed.to_vec()).to_bytes().map_err(|_| OTPError::InvalidSecret)?;
		let totp = TOTP::new(
			Algorithm::SHA256, // algorithm
			6,                 // num digits
			1,                 // skew
			1,                 // step
			secret,            // secret
		)
		.map_err(|_| OTPError::InvalidSecret)?;

		Ok(BOTPGenerator { totp })
	}
>>>>>>> 49f9d1e9

	/// Generate an otp code
	///
	/// * `block_height`: The block for which the code is valid
	pub fn generate(&self, block_height: u32) -> String {
		self.totp.generate(block_height as u64)
	}
}

#[cfg(test)]
mod tests {
	use super::*;
	use alloc::vec;

	#[test]
	pub fn it_can_generate_otp_codes_with_valid_seed() {
		let botp = BOTPGenerator::new([1; 32].to_vec()).unwrap();
		let otp_min = botp.generate(0);
		assert!(otp_min.len() == 6);

		let otp_max = botp.generate(u32::MAX);
		assert!(otp_max.len() == 6);
	}

	#[test]
	pub fn it_fails_to_build_otp_generator_with_invalid_seed() {
		assert!(BOTPGenerator::new(vec![1]).is_err());
	}
}<|MERGE_RESOLUTION|>--- conflicted
+++ resolved
@@ -14,17 +14,12 @@
  * limitations under the License.
  */
 
-<<<<<<< HEAD
 use alloc::{
     vec::Vec,
     string::String,
 };
 use totp_rs::{Secret, TOTP, Algorithm};
 use zeroize::Zeroize;
-=======
-use alloc::{string::String, vec::Vec};
-use totp_rs::{Algorithm, Secret, TOTP};
->>>>>>> 49f9d1e9
 
 #[derive(Debug)]
 pub enum OTPError {
@@ -39,7 +34,6 @@
 }
 
 impl BOTPGenerator {
-<<<<<<< HEAD
     /// Create a new BOTP generator with the given seed
     ///
     /// * `seed`: The seed used to generate OTP codes
@@ -63,34 +57,9 @@
     ///
     /// * `block_height`: The block for which the code is valid
     ///
-    pub fn generate(&self, block_height: u32) -> String {
-        self.totp.generate(block_height as u64)
+    pub fn generate(&self, block_height: u64) -> String {
+        self.totp.generate(block_height)
     }
-=======
-	/// Create a new BOTP generator with the given seed
-	///
-	/// * `seed`: The seed used to generate OTP codes
-	pub fn new(seed: Vec<u8>) -> Result<Self, OTPError> {
-		let secret = Secret::Raw(seed.to_vec()).to_bytes().map_err(|_| OTPError::InvalidSecret)?;
-		let totp = TOTP::new(
-			Algorithm::SHA256, // algorithm
-			6,                 // num digits
-			1,                 // skew
-			1,                 // step
-			secret,            // secret
-		)
-		.map_err(|_| OTPError::InvalidSecret)?;
-
-		Ok(BOTPGenerator { totp })
-	}
->>>>>>> 49f9d1e9
-
-	/// Generate an otp code
-	///
-	/// * `block_height`: The block for which the code is valid
-	pub fn generate(&self, block_height: u32) -> String {
-		self.totp.generate(block_height as u64)
-	}
 }
 
 #[cfg(test)]
@@ -104,7 +73,7 @@
 		let otp_min = botp.generate(0);
 		assert!(otp_min.len() == 6);
 
-		let otp_max = botp.generate(u32::MAX);
+		let otp_max = botp.generate(u64::MAX);
 		assert!(otp_max.len() == 6);
 	}
 
